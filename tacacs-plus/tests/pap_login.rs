<<<<<<< HEAD
=======
use common::get_server_address;
use futures::{FutureExt, TryFutureExt};
>>>>>>> 774bded6
use tokio::net::TcpStream;
use tokio_util::compat::TokioAsyncWriteCompatExt;

use tacacs_plus::Client;
use tacacs_plus::{AuthenticationType, ContextBuilder, ResponseStatus};

mod common;

#[tokio::test]
async fn pap_success() {
    // NOTE: this assumes you have a TACACS+ server running already
    // test-assets/run-client-tests.sh in the repo root will set that up for you assuming you have Docker installed

    let address = common::get_server_address();
    let tac_client = Client::new(
        Box::new(move || {
            TcpStream::connect(address.clone())
                // tokio has its own AsyncRead/AsyncWrite traits, so we need a compatibility shim
                // to be able to use its types
                .map_ok(TokioAsyncWriteCompatExt::compat_write)
                .boxed()
        }),
        Some(common::SECRET_KEY),
    );

    let context = ContextBuilder::new("someuser").build();

    let response = tac_client
        .authenticate(context, "hunter2", AuthenticationType::Pap)
        .await
        .expect("error completing authentication session");

    assert_eq!(
        response.status,
        ResponseStatus::Success,
        "authentication failed, full response: {response:?}"
    );
<<<<<<< HEAD
=======
}

#[tokio::test]
async fn pap_follow_failure() {
    let address = get_server_address();
    let factory: ConnectionFactory<_> = Box::new(move || {
        TcpStream::connect(address.clone())
            .map_ok(TokioAsyncWriteCompatExt::compat_write)
            .boxed()
    });

    let client = Client::new(factory, Some(common::SECRET_KEY));

    let context = ContextBuilder::new("followme").build();
    let response = client
        .authenticate(context, "outbound", AuthenticationType::Pap)
        .await
        .expect("authentication session couldn't be completed");

    assert_eq!(
        response.status,
        ResponseStatus::Failure,
        "follow response should be treated as a failure"
    );
>>>>>>> 774bded6
}<|MERGE_RESOLUTION|>--- conflicted
+++ resolved
@@ -1,8 +1,4 @@
-<<<<<<< HEAD
-=======
-use common::get_server_address;
 use futures::{FutureExt, TryFutureExt};
->>>>>>> 774bded6
 use tokio::net::TcpStream;
 use tokio_util::compat::TokioAsyncWriteCompatExt;
 
@@ -40,31 +36,4 @@
         ResponseStatus::Success,
         "authentication failed, full response: {response:?}"
     );
-<<<<<<< HEAD
-=======
-}
-
-#[tokio::test]
-async fn pap_follow_failure() {
-    let address = get_server_address();
-    let factory: ConnectionFactory<_> = Box::new(move || {
-        TcpStream::connect(address.clone())
-            .map_ok(TokioAsyncWriteCompatExt::compat_write)
-            .boxed()
-    });
-
-    let client = Client::new(factory, Some(common::SECRET_KEY));
-
-    let context = ContextBuilder::new("followme").build();
-    let response = client
-        .authenticate(context, "outbound", AuthenticationType::Pap)
-        .await
-        .expect("authentication session couldn't be completed");
-
-    assert_eq!(
-        response.status,
-        ResponseStatus::Failure,
-        "follow response should be treated as a failure"
-    );
->>>>>>> 774bded6
 }