# Changelog

All notable changes to this project will be documented in this file.

The format is based on [Keep a Changelog](https://keepachangelog.com/en/1.1.0/),
and this project adheres to [Semantic Versioning](https://semver.org/spec/v2.0.0.html)
(with some modifications per [Rust's Cargo](https://doc.rust-lang.org/cargo/reference/resolver.html#semver-compatibility)).

## [Unreleased]

### tacacs-plus

#### Added

- CI tests are also run against [TACACS+ NG], an actively maintained TACACS+ server implementation (#30)
- Common std trait implementations (e.g. `Hash`, `PartialOrd`/`PartialEq`, `Debug`, `Display`) to publicly exposed types

#### Changed

- `ContextBuilder` methods now take references instead of consuming the builder (#34)
- `ContextBuilder::new()` takes a `String` instead of an `&str`

[TACACS+ NG]: https://projects.pro-bono-publico.de/event-driven-servers/doc/tac_plus-ng.html

### tacacs-plus-protocol

#### Added

- `FieldText::from_string_lossy()` constructor that automatically escapes any non-printable-ASCII characters (#31)
<<<<<<< HEAD
- Common core trait implementations (e.g. `Hash`, `PartialOrd`/`PartialEq`, `Debug`, `Display`) to publicly exposed types

#### Changed

- `authentication::Action::SendAuth` is no longer marked as `#[deprecated]`, since [RFC8907 section 10.5.3] only recommends against
  its use, not deprecates it

[RFC8907 section 10.5.3]: https://www.rfc-editor.org/rfc/rfc8907.html#section-10.5.3-4
=======
- `InvalidText` type, for `FieldText` construction errors

#### Changed

- `FieldText`'s `TryFrom` & `FromStr` implementation error types were changed to `InvalidText` (#35)
>>>>>>> ce0c59b8

## [0.2.2] - 2024-08-20

### tacacs-plus

#### Fixed

- Argument values are now properly merged between request & response packets, per [RFC8907 section 6.1] (#27)

[RFC8907 section 6.1]: https://www.rfc-editor.org/rfc/rfc8907.html#section-6.1-18

### tacacs-plus-protocol

#### Added

- `FromStr` implementation for `FieldText` (std-only) (#26)

## [0.2.1] - 2024-08-20

### tacacs-plus

#### Removed

- Outbound PAP authentication test, since it was redundant with other tests (#18)

### tacacs-plus-protocol

#### Fixes

- `Argument` field getters are now properly generated (#24)

## [0.2.0] - 2024-08-19

### tacacs-plus

#### Added

- `Client::account_begin()` method to perform TACACS+ accounting
- `AccountingTask` type to represent an in-progress task being tracked via TACACS+ accounting
- `AccountingError` and `SystemTimeBeforeEpoch` variants for `ClientError`
- Test of client accounting against Shrubbery TACACS+ server, together with validation of resulting log file

#### Changed

- `Client` methods take `&self` instead of `&mut self`, as the latter wasn't necessary
- `arguments` field of `AuthorizationResponse` is now of type `Vec<Argument<'static>>` instead of `Vec<ArgumentOwned>`

### tacacs-plus-protocol

#### Added

- `FieldText::into_owned()` method to allow for use in owned context (std-only)
- `TryFrom<String>` implementation for `FieldText` such that it owns its contained data (std-only)
- `PartialEq` implementations against `&str` for `FieldText` (both directions)
- Other `FieldText` trait implementations: `PartialOrd`/`Ord`, `Hash`, `Default`

#### Changed

- Any getters for fields of type `FieldText` now return `&FieldText`, as `FieldText` is no longer `Copy`
  due to internal representation changes
- `required` field of `Argument` renamed to `mandatory` to match RFC8907

#### Removed

- `ArgumentOwned` type, with the `Argument` type being expanded to fill the same purpose (#20)
- `Copy` implementation for `FieldText`, as it no longer makes sense due to implementation changes

## [0.1.0] - 2024-08-07

### tacacs-plus-protocol

#### Added

- Parsing/serializing capabilities for RFC8907 TACACS+ protocol packets in no-std/no-alloc context
- Validation of different packet fields both when deserializing and serializing

### tacacs-plus

#### Added

- TACACS+ `Client` capable of PAP/CHAP authentication as well as authorization
- Client tests against the [Shrubbery TACACS+ daemon] for authentication/authorization (#13)

[Shrubbery TACACS+ daemon]: https://shrubbery.net/tac_plus/

[Unreleased]: https://github.com/cPacketNetworks/tacacs-plus-rs/compare/v0.2.2...HEAD
[0.2.2]: https://github.com/cPacketNetworks/tacacs-plus-rs/compare/v0.2.1...v0.2.2
[0.2.1]: https://github.com/cPacketNetworks/tacacs-plus-rs/compare/v0.2.0...v0.2.1
[0.2.0]: https://github.com/cPacketNetworks/tacacs-plus-rs/compare/v0.1.0...v0.2.0
[0.1.0]: https://github.com/cPacketNetworks/tacacs-plus-rs/releases/tag/v0.1.0<|MERGE_RESOLUTION|>--- conflicted
+++ resolved
@@ -27,22 +27,16 @@
 #### Added
 
 - `FieldText::from_string_lossy()` constructor that automatically escapes any non-printable-ASCII characters (#31)
-<<<<<<< HEAD
+- `InvalidText` type, for `FieldText` construction errors
 - Common core trait implementations (e.g. `Hash`, `PartialOrd`/`PartialEq`, `Debug`, `Display`) to publicly exposed types
 
 #### Changed
 
+- `FieldText`'s `TryFrom` & `FromStr` implementation error types were changed to `InvalidText` (#35)
 - `authentication::Action::SendAuth` is no longer marked as `#[deprecated]`, since [RFC8907 section 10.5.3] only recommends against
   its use, not deprecates it
 
 [RFC8907 section 10.5.3]: https://www.rfc-editor.org/rfc/rfc8907.html#section-10.5.3-4
-=======
-- `InvalidText` type, for `FieldText` construction errors
-
-#### Changed
-
-- `FieldText`'s `TryFrom` & `FromStr` implementation error types were changed to `InvalidText` (#35)
->>>>>>> ce0c59b8
 
 ## [0.2.2] - 2024-08-20
 
